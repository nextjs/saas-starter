<<<<<<< HEAD
=======
"use client";

import Threads from "@/components/Backgrounds/Threads/Threads";
import TwitterView from "@/app/components/home/TwitterView";
>>>>>>> 278e3c40
import { Button } from "@/components/ui/button";
import Carousel from "@/components/Components/Carousel/Carousel";
import { ScrollArea, ScrollBar } from "@/components/ui/scroll-area";

import { Bot } from "lucide-react";
import { usePathname, useRouter } from "next/navigation";
import { useAppSelector } from "@/app/store/hooks";
import { useLoginDrawer } from "@/app/hooks/useLoginDrawer";

export default function HomePage() {
  const router = useRouter();
  const isLoggedIn = useAppSelector((state) => state.userReducer.isLoggedIn);
  const { openDrawer } = useLoginDrawer();

  const handleCreateKol = () => {
    if (isLoggedIn) {
      router.push("/home/create/kol");
    } else {
      openDrawer();
    }
  };

  return (
    <div className="text-primary w-full h-full">
      <div className="w-full h-full">
        <div className="w-full h-full relative z-1">
          <div className="flex justify-center items-center w-full h-full flex-col space-y-6">
            <Bot className="w-16 h-16 text-muted-foreground" />
            <dl className="text-center space-y-2">
              <dt className="text-2xl font-bold">The story starts here</dt>
              <dd className="text-base text-muted-foreground">
                Simply click the button above to create your first agent.
              </dd>
            </dl>
            <Button
              className="text-md"
              variant="primary"
              onClick={handleCreateKol}
            >
              Create your first agent
            </Button>
          </div>
        </div>
      </div>
    </div>
  );
}<|MERGE_RESOLUTION|>--- conflicted
+++ resolved
@@ -1,18 +1,20 @@
-<<<<<<< HEAD
-=======
 "use client";
 
 import Threads from "@/components/Backgrounds/Threads/Threads";
 import TwitterView from "@/app/components/home/TwitterView";
->>>>>>> 278e3c40
 import { Button } from "@/components/ui/button";
 import Carousel from "@/components/Components/Carousel/Carousel";
 import { ScrollArea, ScrollBar } from "@/components/ui/scroll-area";
+import { Twitter } from "@/app/assets/svg";
 
 import { Bot } from "lucide-react";
 import { usePathname, useRouter } from "next/navigation";
 import { useAppSelector } from "@/app/store/hooks";
 import { useLoginDrawer } from "@/app/hooks/useLoginDrawer";
+import { useXauthDialog } from "@/app/hooks/useXauthDialog";
+import { useSearchParams } from "next/navigation";
+import { useEffect } from "react";
+import TwitterAuth from "./twitter-auth";
 
 export default function HomePage() {
   const router = useRouter();
@@ -26,6 +28,16 @@
       openDrawer();
     }
   };
+
+  const { openXauthDialog } = useXauthDialog();
+  const params = useSearchParams();
+  useEffect(() => {
+    const oauth_token = params.get("oauth_token");
+    if (oauth_token) {
+      // 打开twitter授权弹窗
+      openXauthDialog();
+    }
+  }, []);
 
   return (
     <div className="text-primary w-full h-full">
@@ -49,6 +61,7 @@
           </div>
         </div>
       </div>
+      <TwitterAuth />
     </div>
   );
 }