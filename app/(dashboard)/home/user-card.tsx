"use client";
import { Sparkles, LogOut, Info, CircleHelp } from "lucide-react";
import React, { useEffect, useState } from "react";
import { Button } from "@/components/ui/button";
import Link from "next/link";
import Image from "next/image";
import { Progress } from "@/components/ui/progress";
import QueryMask from "@/app/components/comm/QueryMask";
import {
  Tooltip,
  TooltipContent,
  TooltipProvider,
  TooltipTrigger,
} from "@/components/ui/tooltip";
import { useAppDispatch, useAppSelector } from "@/app/store/hooks";
import { updateIsLoggedIn } from "@/app/store/reducers/userSlice";
import { getUserInfo } from "@/app/request/api";
import { toast } from "sonner";
import { Skeleton } from "@/components/ui/skeleton";

const UserInfoSkeleton = () => {
  return (
    <div className="w-full flex flex-col gap-1">
      <div className="w-full flex flex-col gap-1">
        <div className="w-full h-full flex items-center justify-between text-sm">
          <span className="">Usage</span>
          <div className="flex items-center gap-1 text-gray-500">
            <span>
              <Skeleton className="h-4 w-[100px]" />
            </span>
          </div>
        </div>
        <div className="w-full">
          <Skeleton className="h-1 w-full" />
        </div>
      </div>
      <Skeleton className="h-10 w-full" />
    </div>
  );
};
export default function UserCard() {
  const [progress, setProgress] = useState(50);
  const dispatch = useAppDispatch();
  const [userInfo, setUserInfo] = useState<any>({});
  const storeUserInfo = useAppSelector(
    (state: any) => state.userReducer.userInfo
  );
  const [isLoading, setIsLoading] = useState(false);
  const isLoggedIn = useAppSelector(
    (state: any) => state.userReducer.isLoggedIn
  );
  const getInfo = async () => {
    try {
      setIsLoading(true);
      const res: any = await getUserInfo();
      setIsLoading(false);
      if (res && res.code === 200) {
        setUserInfo(res.data);
        const data = res.data;
        const progress =
          parseInt(data.agent.created / data.agent.total + "") * 100;
        setProgress(progress);
      } else {
        toast.error(res.msg);
      }
    } catch (error: any) {
      console.log(error);
      toast.error(error.message);
    } finally {
      setIsLoading(false);
    }
  };
  useEffect(() => {
    if (isLoggedIn) {
      getInfo();
    }
  }, [isLoggedIn]);
  return (
    <div className="w-full flex flex-col gap-2">
      <Link href="/home/pricing">
        <Button
          variant="primary"
          className="w-full flex items-center justify-center gap-2 relative my-2"
        >
          <Sparkles className="h-4 w-4" />
          <span className="text-sm font-bold">Upgrade Now</span>
          <div className="absolute z-[-1] -inset-0.5 bg-gradient-to-r from-sky-400 to-fuchsia-400 rounded-full blur opacity-75 group-hover:opacity-100 transition duration-1000 group-hover:duration-200 animate-tilt"></div>
        </Button>
      </Link>
      {isLoading ? (
        <UserInfoSkeleton />
      ) : (
        <div className="w-full flex flex-col gap-1">
          <div className="w-full flex flex-col gap-1">
            <div className="w-full h-full flex items-center justify-between text-sm">
              <span className="">Usage</span>
              <div className="flex items-center gap-1 text-gray-500">
                <span>
                  {userInfo?.agent?.created} / {userInfo?.agent?.total}
                </span>
                <QueryMask>
                  <TooltipProvider>
                    <Tooltip>
                      <TooltipTrigger asChild>
                        <CircleHelp className="h-3 w-3 cursor-help" />
                      </TooltipTrigger>
                      <TooltipContent>
                        <p>Add to library</p>
                      </TooltipContent>
                    </Tooltip>
                  </TooltipProvider>
                </QueryMask>
              </div>
            </div>
            <div className="w-full">
              <Progress value={progress} className="w-full h-1" />
            </div>
          </div>
          <div className="w-full h-full rounded-lg bg-slate-50 p-2">
            <div className="flex items-center justify-between gap-2">
              <div className="flex items-center gap-2">
                {storeUserInfo.profile_image_url && (
                  <div className="w-8 h-8 rounded-full bg-gray-200 flex items-center justify-center overflow-hidden">
                    <img
                      src={storeUserInfo.profile_image_url}
                      alt=""
                      className="w-full h-full object-cover"
                    />
                  </div>
                )}
                <div className="flex flex-col gap-0">
<<<<<<< HEAD
                  <span className="text-sm">{storeUserInfo?.username}</span>
                  <span className="text-xs text-gray-500">
                    {storeUserInfo?.description || storeUserInfo?.screen_name}
=======
                  <span className="text-sm">{userInfo?.user_name}</span>
                  <span className="text-xs text-gray-500">
                    {userInfo?.current_member?.name}
>>>>>>> 278e3c40
                  </span>
                </div>
              </div>
              <div className="flex items-center gap-2">
                <LogOut
                  className="h-3 w-3 text-gray-400 cursor-pointer"
                  onClick={() => dispatch(updateIsLoggedIn(false))}
                />
              </div>
            </div>
          </div>
        </div>
      )}
    </div>
  );
}<|MERGE_RESOLUTION|>--- conflicted
+++ resolved
@@ -129,15 +129,9 @@
                   </div>
                 )}
                 <div className="flex flex-col gap-0">
-<<<<<<< HEAD
                   <span className="text-sm">{storeUserInfo?.username}</span>
                   <span className="text-xs text-gray-500">
                     {storeUserInfo?.description || storeUserInfo?.screen_name}
-=======
-                  <span className="text-sm">{userInfo?.user_name}</span>
-                  <span className="text-xs text-gray-500">
-                    {userInfo?.current_member?.name}
->>>>>>> 278e3c40
                   </span>
                 </div>
               </div>
