--- conflicted
+++ resolved
@@ -14,17 +14,13 @@
 import Login from "./login";
 import { useAppSelector } from "@/app/store/hooks";
 import SidebarNav from "@/app/components/slidebar/sidebar-nav";
-<<<<<<< HEAD
 import avatar from "@/app/assets/image/avatar.png";
 import { useSearchParams } from "next/navigation";
 import { useEffect } from "react";
 import { useXauthDialog } from "@/app/hooks/useXauthDialog";
 import TwitterAuth from "./twitter-auth";
 import { getAgentList } from "@/app/request/api";
-=======
 import AgentList from "@/app/components/slidebar/agent-list";
-
->>>>>>> 278e3c40
 export default function DashboardLayout({
   children,
 }: {
@@ -38,21 +34,11 @@
     // { href: "/home/general", icon: Grip, label: "Kol List" },
   ];
 
-  const { openXauthDialog } = useXauthDialog();
-  const params = useSearchParams();
-  useEffect(() => {
-    const oauth_token = params.get("oauth_token");
-    if (oauth_token) {
-      // 打开twitter授权弹窗
-      openXauthDialog();
-    }
-  }, []);
-
   const [agents, setAgents] = useState<any[]>([]);
   const getAgents = async () => {
     const res = await getAgentList();
     if (res && res.code === 200) {
-      setAgents(res.data);
+      setAgents(res.data.filter((item: any) => !!item.x_username));
     }
   };
 
@@ -115,41 +101,11 @@
                 </Link>
               ))}
               <div className="w-full h-full">
-<<<<<<< HEAD
                 {isLoggedIn && agents.length > 0 ? (
-                  <ul className="space-y-2">
-                    {agents.map((agent) => (
-                      <li className="flex items-center space-x-2 overflow-hidden rounded-md p-2 cursor-pointer bg-background group hover:text-foreground hover:bg-gradient-to-r hover:from-[#0bbdb6]/90 hover:to-[#00d179]/90">
-                        <div className="w-10 min-w-10 h-10 rounded-full overflow-hidden">
-                          {agent.icon ? (
-                            <img
-                              src={agent.icon}
-                              alt="avatar"
-                              className="w-10 h-10 object-cover"
-                            />
-                          ) : (
-                            <Image
-                              src={avatar}
-                              alt="avatar"
-                              className="w-10 h-10 object-cover"
-                            />
-                          )}
-                        </div>
-                        <dl className="flex-1 w-full overflow-hidden">
-                          <dt className="text-md font-bold truncate">{agent.name}</dt>
-                          <dd className="text-sm truncate text-md text-muted-foreground group-hover:text-foreground">
-                            {agent.x_username}
-                          </dd>
-                        </dl>
-                      </li>
-                    ))}
-                  </ul>
+                  <AgentList agents={agents} />
                 ) : (
                   <NullCreate />
                 )}
-=======
-                {isLoggedIn ? <AgentList /> : <NullCreate />}
->>>>>>> 278e3c40
               </div>
             </nav>
             <div className="flex items-center justify-center p-4 mt-auto">
@@ -171,7 +127,6 @@
           </ClickSpark>
         </ScrollArea>
       </div>
-      <TwitterAuth />
     </div>
   );
 }