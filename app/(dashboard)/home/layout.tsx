--- conflicted
+++ resolved
@@ -3,7 +3,7 @@
 import { useState } from "react";
 import Image from "next/image";
 import Link from "next/link";
-import { usePathname, useRouter } from "next/navigation";
+import { usePathname } from "next/navigation";
 import { Button } from "@/components/ui/button";
 import { Menu, CircleIcon, Plus } from "lucide-react";
 import { ScrollArea } from "@/components/ui/scroll-area";
@@ -13,14 +13,10 @@
 import NullCreate from "@/app/components/slidebar/null-create";
 import Login from "./login";
 import { useAppSelector } from "@/app/store/hooks";
-<<<<<<< HEAD
 import logo from "@/app/assets/image/logo.png";
 import SidebarNav from "@/app/components/slidebar/sidebar-nav";
 import avatar from "@/app/assets/image/avatar.png";
 
-=======
-import { useLoginDrawer } from "@/app/hooks/useLoginDrawer";
->>>>>>> 252feddf
 export default function DashboardLayout({
   children,
 }: {
@@ -29,20 +25,10 @@
   const pathname = usePathname();
   const [isSidebarOpen, setIsSidebarOpen] = useState(false);
   const isLoggedIn = useAppSelector((state) => state.userReducer.isLoggedIn);
-  const { openDrawer } = useLoginDrawer();
-  const router = useRouter();
   const navItems: any[] = [
     // { href: "/home", icon: House, label: "Home" },
     // { href: "/home/general", icon: Grip, label: "Kol List" },
   ];
-
-  const toCreate = () => {
-    if (isLoggedIn) {
-      router.push("/home/create/kol");
-    } else {
-      openDrawer();
-    }
-  };
 
   return (
     <div className="flex flex-col h-[100dvh] max-w-full mx-auto w-full text-primary">
@@ -84,15 +70,6 @@
             </div>
             <SidebarNav />
             <nav className="h-full overflow-y-auto p-4 flex flex-col gap-1">
-<<<<<<< HEAD
-=======
-              <div className="flex items-center justify-center my-2">
-                  <Button className="w-full flex items-center justify-center gap-2" onClick={toCreate}>
-                    <Plus className="h-4 w-4" />
-                    <span className="text-base">Create KOL Agent</span>
-                  </Button>
-              </div>
->>>>>>> 252feddf
               {navItems.map((item) => (
                 <Link key={item.href} href={item.href} passHref>
                   <Button
