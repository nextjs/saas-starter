--- conflicted
+++ resolved
@@ -38,13 +38,9 @@
       <CardContent>
         <form action={inviteAction} className='space-y-4'>
           <div>
-<<<<<<< HEAD
-            <Label htmlFor='firstName'>First Name</Label>
-=======
             <Label htmlFor="email" className="mb-2">
               Email
             </Label>
->>>>>>> cc5273c2
             <Input
               id='firstName'
               name='firstName'
@@ -73,15 +69,6 @@
               className='flex space-x-4'
               disabled={!isOwner}
             >
-<<<<<<< HEAD
-              <div className='flex items-center space-x-2'>
-                <RadioGroupItem value='member' id='member' />
-                <Label htmlFor='member'>Member</Label>
-              </div>
-              <div className='flex items-center space-x-2'>
-                <RadioGroupItem value='owner' id='owner' />
-                <Label htmlFor='owner'>Owner</Label>
-=======
               <div className="flex items-center space-x-2 mt-2">
                 <RadioGroupItem value="member" id="member" />
                 <Label htmlFor="member">Member</Label>
@@ -89,7 +76,6 @@
               <div className="flex items-center space-x-2 mt-2">
                 <RadioGroupItem value="owner" id="owner" />
                 <Label htmlFor="owner">Owner</Label>
->>>>>>> cc5273c2
               </div>
             </RadioGroup>
           </div>
