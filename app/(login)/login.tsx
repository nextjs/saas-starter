'use client';

import Link from 'next/link';
import { useActionState } from 'react';
import { useSearchParams } from 'next/navigation';
import { Button } from '@/components/ui/button';
import { Input } from '@/components/ui/input';
import { Label } from '@/components/ui/label';
import { CircleIcon, Loader2 } from 'lucide-react';
import { signIn, signUp, forgotPassword, resetPassword } from './actions';
import { ActionState } from '@/lib/auth/middleware';

const actionMap = {
  signin: signIn,
  signup: signUp,
  forgotPassword: forgotPassword,
  resetPassword: resetPassword,
};

const defaultAction = signIn; // Default action if mode is not found

// ... existing imports ...

const MODES = {
  signin: {
    title: 'Sign in to your account',
    buttonText: 'Sign in',
    altLink: { text: 'Create an account', href: '/sign-up' },
    altPrompt: 'New to our platform?',
  },
  signup: {
    title: 'Create your account',
    buttonText: 'Sign up',
    altLink: { text: 'Sign in to existing account', href: '/sign-in' },
    altPrompt: 'Already have an account?',
  },
  forgotPassword: {
    title: 'Forgot Password',
    buttonText: 'Send reset link',
    altLink: { text: 'Sign in', href: '/sign-in' },
    altPrompt: 'Remembered your password?',
  },
  resetPassword: {
    title: 'Reset Password',
    buttonText: 'Reset password',
    altLink: { text: 'Sign in', href: '/sign-in' },
    altPrompt: 'Remembered your password?',
  },
};

export function Login({
  mode = 'signin',
}: {
  mode?: 'signin' | 'signup' | 'forgotPassword' | 'resetPassword';
}) {
  const searchParams = useSearchParams();
  const redirect = searchParams.get('redirect');
  const priceId = searchParams.get('priceId');
  const inviteId = searchParams.get('inviteId');
  const token = searchParams.get('token');
  const [state, formAction, pending] = useActionState<ActionState, FormData>(
    actionMap[mode] || defaultAction,
    { error: '' }
  );

  const { title, buttonText, altLink, altPrompt } = MODES[mode];

  return (
    <div className='min-h-[100dvh] flex flex-col justify-center py-12 px-4 sm:px-6 lg:px-8 bg-gray-50'>
      <div className='sm:mx-auto sm:w-full sm:max-w-md'>
        <div className='flex justify-center'>
          <CircleIcon className='h-12 w-12 text-orange-500' />
        </div>
        <h2 className='mt-6 text-center text-3xl font-extrabold text-gray-900'>
          {title}
        </h2>
      </div>

<<<<<<< HEAD
      <div className='mt-8 sm:mx-auto sm:w-full sm:max-w-md'>
        <form className='space-y-6' action={formAction}>
          <input type='hidden' name='redirect' value={redirect || ''} />
          <input type='hidden' name='priceId' value={priceId || ''} />
          <input type='hidden' name='inviteId' value={inviteId || ''} />
          {mode === 'resetPassword' && (
            <input type='hidden' name='token' value={token || ''} />
          )}
          {mode !== 'resetPassword' && (
            <div>
              <Label
                htmlFor='email'
                className='block text-sm font-medium text-gray-700'
              >
                Email
              </Label>
              <div className='mt-1'>
                <Input
                  id='email'
                  name='email'
                  type='email'
                  autoComplete='email'
                  required
                  maxLength={50}
                  className='appearance-none rounded-full relative block w-full px-3 py-2 border border-gray-300 placeholder-gray-500 text-gray-900 focus:outline-none focus:ring-orange-500 focus:border-orange-500 focus:z-10 sm:text-sm'
                  placeholder='Enter your email'
                />
              </div>
=======
      <div className="mt-8 sm:mx-auto sm:w-full sm:max-w-md">
        <form className="space-y-6" action={formAction}>
          <input type="hidden" name="redirect" value={redirect || ''} />
          <input type="hidden" name="priceId" value={priceId || ''} />
          <input type="hidden" name="inviteId" value={inviteId || ''} />
          <div>
            <Label
              htmlFor="email"
              className="block text-sm font-medium text-gray-700"
            >
              Email
            </Label>
            <div className="mt-1">
              <Input
                id="email"
                name="email"
                type="email"
                autoComplete="email"
                defaultValue={state.email}
                required
                maxLength={50}
                className="appearance-none rounded-full relative block w-full px-3 py-2 border border-gray-300 placeholder-gray-500 text-gray-900 focus:outline-none focus:ring-orange-500 focus:border-orange-500 focus:z-10 sm:text-sm"
                placeholder="Enter your email"
              />
>>>>>>> cc5273c2
            </div>
          )}

<<<<<<< HEAD
          {(mode === 'signin' ||
            mode === 'signup' ||
            mode === 'resetPassword') && (
            <div>
              <Label
                htmlFor='password'
                className='block text-sm font-medium text-gray-700'
              >
                Password
              </Label>
              <div className='mt-1'>
                <Input
                  id='password'
                  name='password'
                  type='password'
                  autoComplete={
                    mode === 'signin' ? 'current-password' : 'new-password'
                  }
                  required
                  minLength={8}
                  maxLength={100}
                  className='appearance-none rounded-full relative block w-full px-3 py-2 border border-gray-300 placeholder-gray-500 text-gray-900 focus:outline-none focus:ring-orange-500 focus:border-orange-500 focus:z-10 sm:text-sm'
                  placeholder='Enter your password'
                />
              </div>

              {mode === 'signin' && (
                <div className='text-sm mt-4'>
                  <Link
                    href='/forgot-password'
                    className='font-medium text-orange-600 hover:text-orange-500'
                  >
                    Forgot your password?
                  </Link>
                </div>
              )}
=======
          <div>
            <Label
              htmlFor="password"
              className="block text-sm font-medium text-gray-700"
            >
              Password
            </Label>
            <div className="mt-1">
              <Input
                id="password"
                name="password"
                type="password"
                autoComplete={
                  mode === 'signin' ? 'current-password' : 'new-password'
                }
                defaultValue={state.password}
                required
                minLength={8}
                maxLength={100}
                className="appearance-none rounded-full relative block w-full px-3 py-2 border border-gray-300 placeholder-gray-500 text-gray-900 focus:outline-none focus:ring-orange-500 focus:border-orange-500 focus:z-10 sm:text-sm"
                placeholder="Enter your password"
              />
>>>>>>> cc5273c2
            </div>
          )}

          {state?.error && (
            <div className='text-red-500 text-sm'>{state.error}</div>
          )}
          {state?.success && (
            <div className='text-green-500 text-sm'>{state.success}</div>
          )}

          <div>
            <Button
              type='submit'
              className='w-full flex justify-center items-center py-2 px-4 border border-transparent rounded-full shadow-sm text-sm font-medium text-white bg-orange-600 hover:bg-orange-700 focus:outline-none focus:ring-2 focus:ring-offset-2 focus:ring-orange-500'
              disabled={pending}
            >
              {pending ? (
                <>
                  <Loader2 className='animate-spin mr-2 h-4 w-4' />
                  Loading...
                </>
              ) : (
                buttonText
              )}
            </Button>
          </div>
        </form>

        <div className='mt-6'>
          <div className='relative'>
            <div className='absolute inset-0 flex items-center'>
              <div className='w-full border-t border-gray-300' />
            </div>
            <div className='relative flex justify-center text-sm'>
              <span className='px-2 bg-gray-50 text-gray-500'>{altPrompt}</span>
            </div>
          </div>

          <div className='mt-6'>
            <Link
              href={`${altLink.href}${redirect ? `?redirect=${redirect}` : ''}${
                priceId ? `&priceId=${priceId}` : ''
              }`}
              className='w-full flex justify-center py-2 px-4 border border-gray-300 rounded-full shadow-sm text-sm font-medium text-gray-700 bg-white hover:bg-gray-50 focus:outline-none focus:ring-2 focus:ring-offset-2 focus:ring-orange-500'
            >
              {altLink.text}
            </Link>
          </div>
        </div>
      </div>
    </div>
  );
}<|MERGE_RESOLUTION|>--- conflicted
+++ resolved
@@ -76,7 +76,6 @@
         </h2>
       </div>
 
-<<<<<<< HEAD
       <div className='mt-8 sm:mx-auto sm:w-full sm:max-w-md'>
         <form className='space-y-6' action={formAction}>
           <input type='hidden' name='redirect' value={redirect || ''} />
@@ -105,36 +104,8 @@
                   placeholder='Enter your email'
                 />
               </div>
-=======
-      <div className="mt-8 sm:mx-auto sm:w-full sm:max-w-md">
-        <form className="space-y-6" action={formAction}>
-          <input type="hidden" name="redirect" value={redirect || ''} />
-          <input type="hidden" name="priceId" value={priceId || ''} />
-          <input type="hidden" name="inviteId" value={inviteId || ''} />
-          <div>
-            <Label
-              htmlFor="email"
-              className="block text-sm font-medium text-gray-700"
-            >
-              Email
-            </Label>
-            <div className="mt-1">
-              <Input
-                id="email"
-                name="email"
-                type="email"
-                autoComplete="email"
-                defaultValue={state.email}
-                required
-                maxLength={50}
-                className="appearance-none rounded-full relative block w-full px-3 py-2 border border-gray-300 placeholder-gray-500 text-gray-900 focus:outline-none focus:ring-orange-500 focus:border-orange-500 focus:z-10 sm:text-sm"
-                placeholder="Enter your email"
-              />
->>>>>>> cc5273c2
             </div>
           )}
-
-<<<<<<< HEAD
           {(mode === 'signin' ||
             mode === 'signup' ||
             mode === 'resetPassword') && (
@@ -171,30 +142,6 @@
                   </Link>
                 </div>
               )}
-=======
-          <div>
-            <Label
-              htmlFor="password"
-              className="block text-sm font-medium text-gray-700"
-            >
-              Password
-            </Label>
-            <div className="mt-1">
-              <Input
-                id="password"
-                name="password"
-                type="password"
-                autoComplete={
-                  mode === 'signin' ? 'current-password' : 'new-password'
-                }
-                defaultValue={state.password}
-                required
-                minLength={8}
-                maxLength={100}
-                className="appearance-none rounded-full relative block w-full px-3 py-2 border border-gray-300 placeholder-gray-500 text-gray-900 focus:outline-none focus:ring-orange-500 focus:border-orange-500 focus:z-10 sm:text-sm"
-                placeholder="Enter your password"
-              />
->>>>>>> cc5273c2
             </div>
           )}
 
