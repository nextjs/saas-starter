import type { NextConfig } from 'next';

const nextConfig: NextConfig = {
  experimental: {
<<<<<<< HEAD
    ppr: false,
  },
=======
    ppr: true,
    newDevOverlay: true
  }
>>>>>>> 5300be7c
};

export default nextConfig;<|MERGE_RESOLUTION|>--- conflicted
+++ resolved
@@ -2,14 +2,9 @@
 
 const nextConfig: NextConfig = {
   experimental: {
-<<<<<<< HEAD
-    ppr: false,
-  },
-=======
     ppr: true,
     newDevOverlay: true
   }
->>>>>>> 5300be7c
 };
 
 export default nextConfig;