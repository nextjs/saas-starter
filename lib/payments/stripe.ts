import Stripe from 'stripe';
import { redirect } from 'next/navigation';
import { Team } from '@/lib/db/schema';
import {
  getTeamByStripeCustomerId,
  getUser,
  updateTeamSubscription
} from '@/lib/db/queries';

export const stripe = new Stripe(process.env.STRIPE_SECRET_KEY!, {
  apiVersion: '2025-02-24.acacia'
});

export async function createCheckoutSession({
  team,
  priceId
}: {
  team: Team | null;
  priceId: string;
}) {
  const user = await getUser();

  if (!team || !user) {
    redirect(`/sign-up?redirect=checkout&priceId=${priceId}`);
  }

  const session = await stripe.checkout.sessions.create({
    payment_method_types: ['card'],
    line_items: [
      {
        price: priceId,
        quantity: 1
      }
    ],
    mode: 'subscription',
    success_url: `${process.env.BASE_URL}/api/stripe/checkout?session_id={CHECKOUT_SESSION_ID}`,
    cancel_url: `${process.env.BASE_URL}/pricing`,
    customer: team.stripeCustomerId || undefined,
    client_reference_id: user.id.toString(),
    allow_promotion_codes: true,
    subscription_data: {
      trial_period_days: 14
    }
  });

  redirect(session.url!);
}

export async function createCustomerPortalSession(team: Team) {
  if (!team.stripeCustomerId || !team.stripeProductId) {
    redirect('/pricing');
  }

  let configuration: Stripe.BillingPortal.Configuration;
  const configurations = await stripe.billingPortal.configurations.list();

  if (configurations.data.length > 0) {
    configuration = configurations.data[0];
  } else {
    const product = await stripe.products.retrieve(team.stripeProductId);
    if (!product.active) {
      throw new Error("Team's product is not active in Stripe");
    }

    const prices = await stripe.prices.list({
      product: product.id,
      active: true
    });
    if (prices.data.length === 0) {
      throw new Error("No active prices found for the team's product");
    }

    configuration = await stripe.billingPortal.configurations.create({
      business_profile: {
        headline: 'Manage your subscription'
      },
      features: {
        subscription_update: {
          enabled: true,
          default_allowed_updates: ['price', 'quantity', 'promotion_code'],
          proration_behavior: 'create_prorations',
          products: [
            {
              product: product.id,
              prices: prices.data.map((price) => price.id)
            }
          ]
        },
        subscription_cancel: {
          enabled: true,
          mode: 'at_period_end',
          cancellation_reason: {
            enabled: true,
            options: [
              'too_expensive',
              'missing_features',
              'switched_service',
              'unused',
<<<<<<< HEAD
              'other',
            ],
          },
        },
        payment_method_update: {
          enabled: true,
        },
      },
=======
              'other'
            ]
          }
        }
      }
>>>>>>> 3e5fd2bf
    });
  }

  return stripe.billingPortal.sessions.create({
    customer: team.stripeCustomerId,
    return_url: `${process.env.BASE_URL}/dashboard`,
    configuration: configuration.id
  });
}

export async function handleSubscriptionChange(
  subscription: Stripe.Subscription
) {
  const customerId = subscription.customer as string;
  const subscriptionId = subscription.id;
  const status = subscription.status;

  const team = await getTeamByStripeCustomerId(customerId);

  if (!team) {
    console.error('Team not found for Stripe customer:', customerId);
    return;
  }

  if (status === 'active' || status === 'trialing') {
    const plan = subscription.items.data[0]?.plan;
    await updateTeamSubscription(team.id, {
      stripeSubscriptionId: subscriptionId,
      stripeProductId: plan?.product as string,
      planName: (plan?.product as Stripe.Product).name,
      subscriptionStatus: status
    });
  } else if (status === 'canceled' || status === 'unpaid') {
    await updateTeamSubscription(team.id, {
      stripeSubscriptionId: null,
      stripeProductId: null,
      planName: null,
      subscriptionStatus: status
    });
  }
}

export async function getStripePrices() {
  const prices = await stripe.prices.list({
    expand: ['data.product'],
    active: true,
    type: 'recurring'
  });

  return prices.data.map((price) => ({
    id: price.id,
    productId:
      typeof price.product === 'string' ? price.product : price.product.id,
    unitAmount: price.unit_amount,
    currency: price.currency,
    interval: price.recurring?.interval,
    trialPeriodDays: price.recurring?.trial_period_days
  }));
}

export async function getStripeProducts() {
  const products = await stripe.products.list({
    active: true,
    expand: ['data.default_price']
  });

  return products.data.map((product) => ({
    id: product.id,
    name: product.name,
    description: product.description,
    defaultPriceId:
      typeof product.default_price === 'string'
        ? product.default_price
        : product.default_price?.id
  }));
}<|MERGE_RESOLUTION|>--- conflicted
+++ resolved
@@ -96,7 +96,6 @@
               'missing_features',
               'switched_service',
               'unused',
-<<<<<<< HEAD
               'other',
             ],
           },
@@ -105,13 +104,6 @@
           enabled: true,
         },
       },
-=======
-              'other'
-            ]
-          }
-        }
-      }
->>>>>>> 3e5fd2bf
     });
   }
 
